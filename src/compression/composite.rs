--- conflicted
+++ resolved
@@ -8,10 +8,6 @@
 }
 
 impl CompositeEncoder {
-<<<<<<< HEAD
-
-=======
->>>>>>> 0606a8ae
     pub fn new() -> CompositeEncoder {
         CompositeEncoder {
             block_encoder: BlockEncoder::new(),
@@ -66,14 +62,10 @@
         }
     }
 
-<<<<<<< HEAD
-    pub fn uncompress_sorted(&mut self, mut compressed_data: &[u8], uncompressed_len: usize) -> &[u32] {
-=======
     pub fn uncompress_sorted(&mut self,
                              mut compressed_data: &[u8],
                              uncompressed_len: usize)
                              -> &[u32] {
->>>>>>> 0606a8ae
         if uncompressed_len > self.vals.capacity() {
             let extra_capacity = uncompressed_len - self.vals.capacity();
             self.vals.reserve(extra_capacity);
@@ -97,14 +89,10 @@
         &self.vals
     }
 
-<<<<<<< HEAD
-    pub fn uncompress_unsorted(&mut self, mut compressed_data: &[u8], uncompressed_len: usize) -> &[u32] {
-=======
     pub fn uncompress_unsorted(&mut self,
                                mut compressed_data: &[u8],
                                uncompressed_len: usize)
                                -> &[u32] {
->>>>>>> 0606a8ae
         self.vals.clear();
         let num_blocks = uncompressed_len / NUM_DOCS_PER_BLOCK;
         for _ in 0..num_blocks {
@@ -167,15 +155,8 @@
     #[bench]
     fn bench_compress(b: &mut Bencher) {
         let mut encoder = CompositeEncoder::new();
-<<<<<<< HEAD
         let data = tests::generate_array(BENCH_NUM_INTS, 0.1);
-        b.iter(|| {
-            encoder.compress_sorted(&data);
-        });
-=======
-        let data = generate_array(BENCH_NUM_INTS, 0.1);
         b.iter(|| { encoder.compress_sorted(&data); });
->>>>>>> 0606a8ae
     }
 
     #[bench]
@@ -184,12 +165,6 @@
         let data = tests::generate_array(BENCH_NUM_INTS, 0.1);
         let compressed = encoder.compress_sorted(&data);
         let mut decoder = CompositeDecoder::new();
-<<<<<<< HEAD
-        b.iter(|| {
-            decoder.uncompress_sorted(compressed, BENCH_NUM_INTS);
-        });
-=======
         b.iter(|| { decoder.uncompress_sorted(compressed, BENCH_NUM_INTS); });
->>>>>>> 0606a8ae
     }
 }