--- conflicted
+++ resolved
@@ -10,11 +10,7 @@
 pub use self::timer::TimerTree;
 pub use self::timer::OpenTimer;
 pub use self::vint::VInt;
-<<<<<<< HEAD
 pub use self::counting_writer::CountingWriter;
-
-=======
->>>>>>> 0dad0279
 use std::io;
 
 /// Create a default io error given a string.
@@ -46,6 +42,7 @@
     }
     v
 }
+
 
 
 const HIGHEST_BIT: u64 = 1 << 63;
