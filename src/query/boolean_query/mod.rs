mod boolean_query;
mod boolean_scorer;
mod boolean_weight;
mod score_combiner;

pub use self::boolean_query::BooleanQuery;
pub use self::boolean_scorer::BooleanScorer;
pub use self::score_combiner::ScoreCombiner;

<<<<<<< HEAD
=======


#[cfg(test)]
mod tests {
    
    use super::*;
    use postings::{DocSet, VecPostings};
    use query::Scorer;
    use query::OccurFilter;
    use query::term_query::TermScorer;
    use query::Occur;
    use query::Query;
    use query::TermQuery;
    use collector::tests::TestCollector;
    use Index;
    use schema::*;
    use fastfield::{U32FastFieldReader};
    use postings::SegmentPostingsOption;

    fn abs_diff(left: f32, right: f32) -> f32 {
        (right - left).abs()
    }   


    #[test]
    pub fn test_boolean_query() {
        let mut schema_builder = SchemaBuilder::default();
        let text_field = schema_builder.add_text_field("text", TEXT);
        let schema = schema_builder.build();
        let index = Index::create_from_tempdir(schema).unwrap();
        {
            // writing the segment
            let mut index_writer = index.writer_with_num_threads(1, 40_000_000).unwrap();
            {
                let doc = doc!(text_field => "a b c");
                index_writer.add_document(doc);
            }
            {
                let doc = doc!(text_field => "a c");
                index_writer.add_document(doc);
            }
            {
                let doc = doc!(text_field => "b c");
                index_writer.add_document(doc);
            }
            {
                let doc = doc!(text_field => "a b c d");
                index_writer.add_document(doc);
            }
            {
                let doc = doc!(text_field => "d");
                index_writer.add_document(doc);
            }
            assert!(index_writer.commit().is_ok());
        }

        let make_term_query = |text: &str| {
            let term_query = TermQuery::new(Term::from_field_text(text_field, text), SegmentPostingsOption::NoFreq);
            let query: Box<Query> = box term_query;
            query
        };

        index.load_searchers().unwrap();

        let matching_docs = |boolean_query: &Query| {
            let searcher = index.searcher();
            let mut test_collector = TestCollector::default();
            searcher.search(boolean_query, &mut test_collector).unwrap();
            test_collector.docs()
        };
        {
            let boolean_query = BooleanQuery::from(vec![(Occur::Must, make_term_query("a")) ]);
            assert_eq!(matching_docs(&boolean_query), vec!(0, 1, 3));
        }
        {
            let boolean_query = BooleanQuery::from(vec![(Occur::Should, make_term_query("a")) ]);
            assert_eq!(matching_docs(&boolean_query), vec!(0, 1, 3));
        }
        {
            let boolean_query = BooleanQuery::from(vec![(Occur::Should, make_term_query("a")),  (Occur::Should, make_term_query("b"))]);
            assert_eq!(matching_docs(&boolean_query), vec!(0, 1, 2, 3));
        }
        {
            let boolean_query = BooleanQuery::from(vec![(Occur::Must, make_term_query("a")),  (Occur::Should, make_term_query("b"))]);
            assert_eq!(matching_docs(&boolean_query), vec!(0, 1, 3));
        }
        {
            let boolean_query = BooleanQuery::from(vec![(Occur::Must, make_term_query("a")), 
                                                        (Occur::Should, make_term_query("b")),
                                                        (Occur::MustNot, make_term_query("d")),
                                                        ]);
            assert_eq!(matching_docs(&boolean_query), vec!(0, 1));
        }
        {
            let boolean_query = BooleanQuery::from(vec![(Occur::MustNot, make_term_query("d")),]);
            assert_eq!(matching_docs(&boolean_query), Vec::new());
        }
    }

    #[test]
    pub fn test_boolean_scorer() {
        let occurs = vec!(Occur::Should, Occur::Should);
        let occur_filter = OccurFilter::new(&occurs);
       
        let left_fieldnorms = U32FastFieldReader::from(vec!(100,200,300));
        
        let left = VecPostings::from(vec!(1, 2, 3));
        let left_scorer = TermScorer {
            idf: 1f32,
            fieldnorm_reader_opt: Some(left_fieldnorms),
            postings: left,
        };
        
        let right_fieldnorms = U32FastFieldReader::from(vec!(15,25,35));
        let right = VecPostings::from(vec!(1, 3, 8));
        
        let right_scorer = TermScorer {
            idf: 4f32,
            fieldnorm_reader_opt: Some(right_fieldnorms),
            postings: right,
        };

        let mut boolean_scorer = BooleanScorer::new(vec!(left_scorer, right_scorer), occur_filter);
        assert_eq!(boolean_scorer.next(), Some(1u32));
        assert!(abs_diff(boolean_scorer.score(), 0.8707107) < 0.001);
        assert_eq!(boolean_scorer.next(), Some(2u32));
        assert!(abs_diff(boolean_scorer.score(), 0.028867513) < 0.001f32);
        assert_eq!(boolean_scorer.next(), Some(3u32));
        assert_eq!(boolean_scorer.next(), Some(8u32));
        assert!(abs_diff(boolean_scorer.score(), 0.5163978) < 0.001f32);
        assert!(!boolean_scorer.advance());
    }
    
    

}
>>>>>>> 44c684af
<|MERGE_RESOLUTION|>--- conflicted
+++ resolved
@@ -7,8 +7,6 @@
 pub use self::boolean_scorer::BooleanScorer;
 pub use self::score_combiner::ScoreCombiner;
 
-<<<<<<< HEAD
-=======
 
 
 #[cfg(test)]
@@ -144,5 +142,4 @@
     
     
 
-}
->>>>>>> 44c684af
+}